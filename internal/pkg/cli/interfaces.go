// Copyright Amazon.com, Inc. or its affiliates. All Rights Reserved.
// SPDX-License-Identifier: Apache-2.0

package cli

import (
	"encoding"
	"io"

	"github.com/aws/aws-sdk-go/aws/session"
	"github.com/aws/copilot-cli/internal/pkg/aws/cloudformation"
	"github.com/aws/copilot-cli/internal/pkg/aws/codepipeline"
	awsecs "github.com/aws/copilot-cli/internal/pkg/aws/ecs"
	"github.com/aws/copilot-cli/internal/pkg/config"
	"github.com/aws/copilot-cli/internal/pkg/deploy"
	"github.com/aws/copilot-cli/internal/pkg/deploy/cloudformation/stack"
	"github.com/aws/copilot-cli/internal/pkg/describe"
	"github.com/aws/copilot-cli/internal/pkg/ecs"
	"github.com/aws/copilot-cli/internal/pkg/exec"
	"github.com/aws/copilot-cli/internal/pkg/initialize"
	"github.com/aws/copilot-cli/internal/pkg/logging"
	"github.com/aws/copilot-cli/internal/pkg/repository"
	"github.com/aws/copilot-cli/internal/pkg/task"
	"github.com/aws/copilot-cli/internal/pkg/term/command"
	"github.com/aws/copilot-cli/internal/pkg/term/prompt"
	"github.com/aws/copilot-cli/internal/pkg/term/selector"
	"github.com/aws/copilot-cli/internal/pkg/workspace"
)

// actionCommand is the interface that every command that creates a resource implements.
type actionCommand interface {
	// Validate returns an error if a flag's value is invalid.
	Validate() error

	// Ask prompts for flag values that are required but not passed in.
	Ask() error

	// Execute runs the command after collecting all required options.
	Execute() error

	// RecommendedActions returns a list of follow-up suggestions users can run once the command executes successfully.
	RecommendedActions() []string
}

// SSM store interfaces.

type serviceStore interface {
	CreateService(svc *config.Workload) error
	GetService(appName, svcName string) (*config.Workload, error)
	ListServices(appName string) ([]*config.Workload, error)
	DeleteService(appName, svcName string) error
}

type jobStore interface {
	CreateJob(job *config.Workload) error
	GetJob(appName, jobName string) (*config.Workload, error)
	ListJobs(appName string) ([]*config.Workload, error)
	DeleteJob(appName, jobName string) error
}

type wlStore interface {
	ListWorkloads(appName string) ([]*config.Workload, error)
	GetWorkload(appName, name string) (*config.Workload, error)
}

type workloadListWriter interface {
	Write(appName string) error
}

type applicationStore interface {
	applicationCreator
	applicationGetter
	applicationLister
	applicationDeleter
}

type applicationCreator interface {
	CreateApplication(app *config.Application) error
}

type applicationGetter interface {
	GetApplication(appName string) (*config.Application, error)
}

type applicationLister interface {
	ListApplications() ([]*config.Application, error)
}

type applicationDeleter interface {
	DeleteApplication(name string) error
}

type environmentStore interface {
	environmentCreator
	environmentGetter
	environmentLister
	environmentDeleter
}

type environmentCreator interface {
	CreateEnvironment(env *config.Environment) error
}

type environmentGetter interface {
	GetEnvironment(appName string, environmentName string) (*config.Environment, error)
}

type environmentLister interface {
	ListEnvironments(appName string) ([]*config.Environment, error)
}

type environmentDeleter interface {
	DeleteEnvironment(appName, environmentName string) error
}

type store interface {
	applicationStore
	environmentStore
	serviceStore
	jobStore
	wlStore
}

type deployedEnvironmentLister interface {
	ListEnvironmentsDeployedTo(appName, svcName string) ([]string, error)
	ListDeployedServices(appName, envName string) ([]string, error)
	IsServiceDeployed(appName, envName string, svcName string) (bool, error)
}

// Secretsmanager interface.

type secretsManager interface {
	secretCreator
	secretDeleter
}

type secretCreator interface {
	CreateSecret(secretName, secretString string) (string, error)
}

type secretDeleter interface {
	DeleteSecret(secretName string) error
}

type imageBuilderPusher interface {
	BuildAndPush(docker repository.ContainerLoginBuildPusher, args *exec.BuildArguments) error
}

type repositoryURIGetter interface {
	URI() string
}

type repositoryService interface {
	repositoryURIGetter
	imageBuilderPusher
}

type logEventsWriter interface {
	WriteLogEvents(opts logging.WriteLogEventsOpts) error
}

type templater interface {
	Template() (string, error)
}

type stackSerializer interface {
	templater
	SerializedParameters() (string, error)
}

type runner interface {
	Run(name string, args []string, options ...command.Option) error
}

type eventsWriter interface {
	WriteEventsUntilStopped() error
}

type defaultSessionProvider interface {
	Default() (*session.Session, error)
}

type regionalSessionProvider interface {
	DefaultWithRegion(region string) (*session.Session, error)
}

type sessionFromRoleProvider interface {
	FromRole(roleARN string, region string) (*session.Session, error)
}

type sessionFromStaticProvider interface {
	FromStaticCreds(accessKeyID, secretAccessKey, sessionToken string) (*session.Session, error)
}

type sessionFromProfileProvider interface {
	FromProfile(name string) (*session.Session, error)
}

type sessionProvider interface {
	defaultSessionProvider
	regionalSessionProvider
	sessionFromRoleProvider
	sessionFromProfileProvider
	sessionFromStaticProvider
}

type describer interface {
	Describe() (describe.HumanJSONStringer, error)
}

type wsFileDeleter interface {
	DeleteWorkspaceFile() error
}

type svcManifestReader interface {
	ReadServiceManifest(svcName string) ([]byte, error)
}

type jobManifestReader interface {
	ReadJobManifest(jobName string) ([]byte, error)
}

type copilotDirGetter interface {
	CopilotDirPath() (string, error)
}

type wsPipelineManifestReader interface {
	ReadPipelineManifest() ([]byte, error)
}

type wsPipelineWriter interface {
	WritePipelineBuildspec(marshaler encoding.BinaryMarshaler) (string, error)
	WritePipelineManifest(marshaler encoding.BinaryMarshaler) (string, error)
}

type wsServiceLister interface {
	ServiceNames() ([]string, error)
}

type wsSvcReader interface {
	wsServiceLister
	svcManifestReader
}

type wsSvcDirReader interface {
	wsSvcReader
	copilotDirGetter
}

type wsJobLister interface {
	JobNames() ([]string, error)
}

type wsJobReader interface {
	jobManifestReader
	wsJobLister
}

type wsWlReader interface {
	WorkloadNames() ([]string, error)
}

type wsJobDirReader interface {
	wsJobReader
	copilotDirGetter
}

type wsWlDirReader interface {
	wsJobReader
	wsSvcReader
	copilotDirGetter
	wsWlReader
	ListDockerfiles() ([]string, error)
	Summary() (*workspace.Summary, error)
}

type wsPipelineReader interface {
	wsPipelineManifestReader
	WorkloadNames() ([]string, error)
}

type wsAppManager interface {
	Create(appName string) error
	Summary() (*workspace.Summary, error)
}

type wsAddonManager interface {
	WriteAddon(f encoding.BinaryMarshaler, svc, name string) (string, error)
	wsWlReader
}

type artifactUploader interface {
	PutArtifact(bucket, fileName string, data io.Reader) (string, error)
}

type bucketEmptier interface {
	EmptyBucket(bucket string) error
}

// Interfaces for deploying resources through CloudFormation. Facilitates mocking.
type environmentDeployer interface {
	DeployEnvironment(env *deploy.CreateEnvironmentInput) error
	StreamEnvironmentCreation(env *deploy.CreateEnvironmentInput) (<-chan []deploy.ResourceEvent, <-chan deploy.CreateEnvironmentResponse)
	DeleteEnvironment(appName, envName, cfnExecRoleARN string) error
	GetEnvironment(appName, envName string) (*config.Environment, error)
	EnvironmentTemplate(appName, envName string) (string, error)
	UpdateEnvironmentTemplate(appName, envName, templateBody, cfnExecRoleARN string) error
}

type wlDeleter interface {
	DeleteWorkload(in deploy.DeleteWorkloadInput) error
}

type svcRemoverFromApp interface {
	RemoveServiceFromApp(app *config.Application, svcName string) error
}

type jobRemoverFromApp interface {
	RemoveJobFromApp(app *config.Application, jobName string) error
}

type imageRemover interface {
	ClearRepository(repoName string) error // implemented by ECR Service
}

type pipelineDeployer interface {
	CreatePipeline(env *deploy.CreatePipelineInput) error
	UpdatePipeline(env *deploy.CreatePipelineInput) error
	PipelineExists(env *deploy.CreatePipelineInput) (bool, error)
	DeletePipeline(pipelineName string) error
	AddPipelineResourcesToApp(app *config.Application, region string) error
	appResourcesGetter
	// TODO: Add StreamPipelineCreation method
}

type appDeployer interface {
	DeployApp(in *deploy.CreateAppInput) error
	AddServiceToApp(app *config.Application, svcName string) error
	AddJobToApp(app *config.Application, jobName string) error
	AddEnvToApp(app *config.Application, env *config.Environment) error
	DelegateDNSPermissions(app *config.Application, accountID string) error
	DeleteApp(name string) error
}

type appResourcesGetter interface {
	GetAppResourcesByRegion(app *config.Application, region string) (*stack.AppRegionalResources, error)
	GetRegionalAppResources(app *config.Application) ([]*stack.AppRegionalResources, error)
}

type taskDeployer interface {
	DeployTask(input *deploy.CreateTaskResourcesInput, opts ...cloudformation.StackOption) error
}

type taskRunner interface {
	Run() ([]*task.Task, error)
}

type defaultClusterGetter interface {
	HasDefaultCluster() (bool, error)
}

type deployer interface {
	environmentDeployer
	appDeployer
	pipelineDeployer
}

type domainValidator interface {
	DomainExists(domainName string) (bool, error)
}

type dockerfileParser interface {
	GetExposedPorts() ([]uint16, error)
	GetHealthCheck() (*exec.HealthCheck, error)
}

type statusDescriber interface {
	Describe() (*describe.ServiceStatusDesc, error)
}

type envDescriber interface {
	Describe() (*describe.EnvDescription, error)
}

type versionGetter interface {
	Version() (string, error)
}

type envTemplater interface {
	EnvironmentTemplate(appName, envName string) (string, error)
}

type envUpgrader interface {
	UpgradeEnvironment(in *deploy.CreateEnvironmentInput) error
}

type legacyEnvUpgrader interface {
	UpgradeLegacyEnvironment(in *deploy.CreateEnvironmentInput, lbWebServices ...string) error
	envTemplater
}

type envTemplateUpgrader interface {
	envUpgrader
	legacyEnvUpgrader
}

type pipelineGetter interface {
	GetPipeline(pipelineName string) (*codepipeline.Pipeline, error)
	ListPipelineNamesByTags(tags map[string]string) ([]string, error)
	GetPipelinesByTags(tags map[string]string) ([]*codepipeline.Pipeline, error)
}

type executor interface {
	Execute() error
}

type deletePipelineRunner interface {
	Run() error
}

type executeAsker interface {
	Ask() error
	executor
}

type appSelector interface {
	Application(prompt, help string, additionalOpts ...string) (string, error)
}

type appEnvSelector interface {
	appSelector
	Environment(prompt, help, app string, additionalOpts ...string) (string, error)
}

type configSelector interface {
	appEnvSelector
	Service(prompt, help, app string) (string, error)
}

type deploySelector interface {
	appSelector
	DeployedService(prompt, help string, app string, opts ...selector.GetDeployedServiceOpts) (*selector.DeployedService, error)
}

type wsSelector interface {
	appEnvSelector
	Service(prompt, help string) (string, error)
	Job(prompt, help string) (string, error)
	Workload(msg, help string) (string, error)
}

type initJobSelector interface {
	dockerfileSelector
	Schedule(scheduleTypePrompt, scheduleTypeHelp string, scheduleValidator, rateValidator prompt.ValidatorFunc) (string, error)
}

type dockerfileSelector interface {
	Dockerfile(selPrompt, notFoundPrompt, selHelp, notFoundHelp string, pv prompt.ValidatorFunc) (string, error)
}

type ec2Selector interface {
	VPC(prompt, help string) (string, error)
	PublicSubnets(prompt, help, vpcID string) ([]string, error)
	PrivateSubnets(prompt, help, vpcID string) ([]string, error)
}

type credsSelector interface {
	Creds(prompt, help string) (*session.Session, error)
}

type ec2Client interface {
	HasDNSSupport(vpcID string) (bool, error)
}

type jobInitializer interface {
	Job(props *initialize.JobProps) (string, error)
}

type svcInitializer interface {
	Service(props *initialize.ServiceProps) (string, error)
}

type roleDeleter interface {
	DeleteRole(string) error
}

type activeWorkloadTasksLister interface {
	ListActiveWorkloadTasks(app, env, workload string) (clusterARN string, taskARNs []string, err error)
}

type tasksStopper interface {
<<<<<<< HEAD
	StopTasks(tasks []string, opts ...awsecs.StopTasksOpts) error
}

type serviceDescriber interface {
	DescribeService(app, env, svc string) (*ecs.ServiceDesc, error)
}

type ecsCommandExecutor interface {
	ExecuteCommand(in awsecs.ExecuteCommandInput) error
}

type ssmPluginManager interface {
	ValidateBinary() error
	InstallLatestBinary() error
=======
	StopTasks(tasks []string, opts ...ecs.StopTasksOpts) error
}

type serviceLinkedRoleCreator interface {
	CreateECSServiceLinkedRole() error
>>>>>>> 15b94a0a
}<|MERGE_RESOLUTION|>--- conflicted
+++ resolved
@@ -489,7 +489,6 @@
 }
 
 type tasksStopper interface {
-<<<<<<< HEAD
 	StopTasks(tasks []string, opts ...awsecs.StopTasksOpts) error
 }
 
@@ -504,11 +503,8 @@
 type ssmPluginManager interface {
 	ValidateBinary() error
 	InstallLatestBinary() error
-=======
-	StopTasks(tasks []string, opts ...ecs.StopTasksOpts) error
 }
 
 type serviceLinkedRoleCreator interface {
 	CreateECSServiceLinkedRole() error
->>>>>>> 15b94a0a
 }