--- conflicted
+++ resolved
@@ -180,8 +180,6 @@
                   StringEquals:
                     'iam:ResourceTag/copilot-application': !Sub '${AppName}'
                     'iam:ResourceTag/copilot-environment': !Sub '${EnvName}'
-<<<<<<< HEAD
-=======
         - PolicyName: 'GrantEFSAccessfs-12345'
           PolicyDocument: 
             Version: '2012-10-17'
@@ -191,7 +189,6 @@
                   - 'elasticfilesystem:ClientMount'
                 Resource:
                   - !Sub 'arn:aws:elasticfilesystem:${AWS::Region}:${AWS::AccountId}:file-system/fs-12345'
->>>>>>> 4fa0a1fd
 
   Rule:
     Metadata:
