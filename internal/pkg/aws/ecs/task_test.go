// Copyright Amazon.com, Inc. or its affiliates. All Rights Reserved.
// SPDX-License-Identifier: Apache-2.0

package ecs

import (
	"fmt"
	"testing"
	"time"

	"github.com/aws/aws-sdk-go/aws"
	"github.com/aws/copilot-cli/internal/pkg/new-sdk-go/ecs"
	"github.com/dustin/go-humanize"
	"github.com/golang/mock/gomock"
	"github.com/stretchr/testify/require"
)

func TestTask_TaskStatus(t *testing.T) {
	startTime, _ := time.Parse(time.RFC3339, "2006-01-02T15:04:05+00:00")
	stopTime, _ := time.Parse(time.RFC3339, "2006-01-02T16:04:05+00:00")
	mockImageDigest := "18f7eb6cff6e63e5f5273fb53f672975fe6044580f66c354f55d2de8dd28aec7"
	testCases := map[string]struct {
		health        *string
		taskArn       *string
		containers    []*ecs.Container
		lastStatus    *string
		startedAt     time.Time
		stoppedAt     time.Time
		stoppedReason *string

		wantTaskStatus *TaskStatus
		wantErr        error
	}{
		"errors if failed to parse task ID": {
			taskArn: aws.String("badTaskArn"),
			wantErr: fmt.Errorf("parse ECS task ARN: arn: invalid prefix"),
		},
		"success with a provisioning task": {
			taskArn: aws.String("arn:aws:ecs:us-west-2:123456789:task/my-project-test-Cluster-9F7Y0RLP60R7/4082490ee6c245e09d2145010aa1ba8d"),
			containers: []*ecs.Container{
				{
					Image:       aws.String("mockImageArn"),
					ImageDigest: aws.String("sha256:" + mockImageDigest),
				},
			},
			health:     aws.String("HEALTHY"),
			lastStatus: aws.String("UNKNOWN"),

			wantTaskStatus: &TaskStatus{
				Health: "HEALTHY",
				ID:     "4082490ee6c245e09d2145010aa1ba8d",
				Images: []Image{
					{
						Digest: mockImageDigest,
						ID:     "mockImageArn",
					},
				},
				LastStatus: "UNKNOWN",
			},
		},
		"success with a running task": {
			taskArn: aws.String("arn:aws:ecs:us-west-2:123456789:task/my-project-test-Cluster-9F7Y0RLP60R7/4082490ee6c245e09d2145010aa1ba8d"),
			containers: []*ecs.Container{
				{
					Image:       aws.String("mockImageArn"),
					ImageDigest: aws.String("sha256:" + mockImageDigest),
				},
			},
			health:     aws.String("HEALTHY"),
			lastStatus: aws.String("UNKNOWN"),
			startedAt:  startTime,

			wantTaskStatus: &TaskStatus{
				Health: "HEALTHY",
				ID:     "4082490ee6c245e09d2145010aa1ba8d",
				Images: []Image{
					{
						Digest: mockImageDigest,
						ID:     "mockImageArn",
					},
				},
				LastStatus: "UNKNOWN",
				StartedAt:  startTime,
			},
		},
		"success with a stopped task": {
			taskArn: aws.String("arn:aws:ecs:us-west-2:123456789:task/my-project-test-Cluster-9F7Y0RLP60R7/4082490ee6c245e09d2145010aa1ba8d"),
			containers: []*ecs.Container{
				{
					Image:       aws.String("mockImageArn"),
					ImageDigest: aws.String("sha256:" + mockImageDigest),
				},
			},
			health:        aws.String("HEALTHY"),
			lastStatus:    aws.String("UNKNOWN"),
			startedAt:     startTime,
			stoppedAt:     stopTime,
			stoppedReason: aws.String("some reason"),

			wantTaskStatus: &TaskStatus{
				Health: "HEALTHY",
				ID:     "4082490ee6c245e09d2145010aa1ba8d",
				Images: []Image{
					{
						Digest: mockImageDigest,
						ID:     "mockImageArn",
					},
				},
				LastStatus:    "UNKNOWN",
				StartedAt:     startTime,
				StoppedAt:     stopTime,
				StoppedReason: "some reason",
			},
		},
	}

	for name, tc := range testCases {
		t.Run(name, func(t *testing.T) {
			// GIVEN
			ctrl := gomock.NewController(t)
			defer ctrl.Finish()

			task := Task{
				HealthStatus:  tc.health,
				TaskArn:       tc.taskArn,
				Containers:    tc.containers,
				LastStatus:    tc.lastStatus,
				StartedAt:     &tc.startedAt,
				StoppedAt:     &tc.stoppedAt,
				StoppedReason: tc.stoppedReason,
			}

			gotTaskStatus, gotErr := task.TaskStatus()

			if gotErr != nil {
				require.EqualError(t, tc.wantErr, gotErr.Error())
			} else {
				require.Equal(t, tc.wantTaskStatus, gotTaskStatus)
			}
		})

	}
}

func TestTask_ENI(t *testing.T) {
	testCases := map[string]struct {
		taskARN     *string
		attachments []*ecs.Attachment
		wantedENI string
		wantedErr error
	}{
		"no matching attachment": {
			taskARN: aws.String("1"),
			attachments: []*ecs.Attachment{
				&ecs.Attachment{
					Type: aws.String("not ElasticNetworkInterface"),
				},
			},
			wantedErr: &ErrTaskENIInfoNotFound{
				MissingField: missingFieldAttachment,
				TaskARN:      "1",
			},
		},
		"no matching detail in network interface attachment": {
			taskARN: aws.String("1"),
			attachments: []*ecs.Attachment{
				&ecs.Attachment{
					Type: aws.String("not ElasticNetworkInterface"),
				},
				&ecs.Attachment{
					Type: aws.String("ElasticNetworkInterface"),
					Details: []*ecs.KeyValuePair{
						&ecs.KeyValuePair{
							Name: aws.String("not networkInterfaceId"),
							Value: aws.String("val"),
						},
					},
				},
			},
			wantedErr: &ErrTaskENIInfoNotFound{
				MissingField: missingFieldDetailENIID,
				TaskARN:      "1",
			},
		},
		"successfully retrieve eni id": {
			taskARN: aws.String("1"),
			attachments: []*ecs.Attachment{
				&ecs.Attachment{
					Type: aws.String("not ElasticNetworkInterface"),
				},
				&ecs.Attachment{
					Type: aws.String("ElasticNetworkInterface"),
					Details: []*ecs.KeyValuePair{
						&ecs.KeyValuePair{
							Name: aws.String("not networkInterfaceId"),
							Value: aws.String("val"),
						},
						&ecs.KeyValuePair{
							Name: aws.String("networkInterfaceId"),
							Value: aws.String("eni-123"),
						},
					},
				},
			},
			wantedENI: "eni-123",
		},
	}

	for name, tc := range testCases {
		t.Run(name, func(t *testing.T) {
			task := Task{
				TaskArn: tc.taskARN,
				Attachments: tc.attachments,
			}

			out, err := task.ENI()
			if tc.wantedErr != nil {
				require.Equal(t, tc.wantedErr, err)
			} else {
				require.NoError(t, err)
				require.Equal(t, tc.wantedENI, out)
			}
		})
	}
}

func TestTaskStatus_HumanString(t *testing.T) {
	// from the function changes (ex: from "1 month ago" to "2 months ago"). To make our tests stable,
	oldHumanize := humanizeTime
	humanizeTime = func(then time.Time) string {
		now, _ := time.Parse(time.RFC3339, "2020-01-01T00:00:00+00:00")
		return humanize.RelTime(then, now, "ago", "from now")
	}
	defer func() {
		humanizeTime = oldHumanize
	}()
	startTime, _ := time.Parse(time.RFC3339, "2006-01-02T15:04:05+00:00")
	stopTime, _ := time.Parse(time.RFC3339, "2006-01-02T16:04:05+00:00")
	mockImageDigest := "18f7eb6cff6e63e5f5273fb53f672975fe6044580f66c354f55d2de8dd28aec7"
	testCases := map[string]struct {
		id          string
		health      string
		lastStatus  string
		imageDigest string
		startedAt   time.Time
		stoppedAt   time.Time

		wantTaskStatus string
	}{
		"all params": {
			health:      "HEALTHY",
			id:          "aslhfnqo39j8qomimvoiqm89349",
			lastStatus:  "RUNNING",
			startedAt:   startTime,
			stoppedAt:   stopTime,
			imageDigest: mockImageDigest,

			wantTaskStatus: "  aslhfnqo\t18f7eb6c\tRUNNING\t14 years ago\t14 years ago\tHEALTHY\n",
		},
		"missing params": {
			health:     "HEALTHY",
			lastStatus: "RUNNING",

			wantTaskStatus: "  -\t-\tRUNNING\t-\t-\tHEALTHY\n",
		},
	}

	for name, tc := range testCases {
		t.Run(name, func(t *testing.T) {
			// GIVEN
			ctrl := gomock.NewController(t)
			defer ctrl.Finish()

			task := TaskStatus{
				Health: tc.health,
				ID:     tc.id,
				Images: []Image{
					{
						Digest: tc.imageDigest,
					},
				},
				LastStatus: tc.lastStatus,
				StartedAt:  tc.startedAt,
				StoppedAt:  tc.stoppedAt,
			}

			gotTaskStatus := task.HumanString()

			require.Equal(t, tc.wantTaskStatus, gotTaskStatus)
		})

	}
}

func Test_TaskID(t *testing.T) {
	testCases := map[string]struct {
		taskARN string

		wantErr error
		wantID  string
	}{
		"bad unparsable task ARN": {
			taskARN: "mockBadTaskARN",
			wantErr: fmt.Errorf("parse ECS task ARN: arn: invalid prefix"),
		},
	}

	for name, tc := range testCases {
		t.Run(name, func(t *testing.T) {
			// WHEN
			gotID, gotErr := TaskID(tc.taskARN)

			// THEN
			if gotErr != nil {
				require.EqualError(t, gotErr, tc.wantErr.Error())
			} else {
				require.NoError(t, gotErr)
				require.Equal(t, tc.wantID, gotID)
			}
		})

	}
}

func TestTaskDefinition_EnvVars(t *testing.T) {
	testCases := map[string]struct {
		inContainers []*ecs.ContainerDefinition

		wantEnvVars []*ContainerEnvVar
	}{
		"should return wrapped error given error; otherwise should return list of ContainerEnvVar objects": {
			inContainers: []*ecs.ContainerDefinition{
				{
					Environment: []*ecs.KeyValuePair{
						{
							Name:  aws.String("COPILOT_SERVICE_NAME"),
							Value: aws.String("my-svc"),
						},
						{
							Name:  aws.String("COPILOT_ENVIRONMENT_NAME"),
							Value: aws.String("prod"),
						},
					},
					Name: aws.String("container"),
				},
			},

			wantEnvVars: []*ContainerEnvVar{
				{
					Name:      "COPILOT_SERVICE_NAME",
					Container: "container",
					Value:     "my-svc",
				},
				{
					Name:      "COPILOT_ENVIRONMENT_NAME",
					Container: "container",
					Value:     "prod",
				},
			},
		},
	}

	for name, tc := range testCases {
		t.Run(name, func(t *testing.T) {
			// GIVEN
			ctrl := gomock.NewController(t)
			defer ctrl.Finish()

			taskDefinition := TaskDefinition{
				ContainerDefinitions: tc.inContainers,
			}

			gotEnvVars := taskDefinition.EnvironmentVariables()

			require.Equal(t, tc.wantEnvVars, gotEnvVars)
		})

	}
}

func TestTaskDefinition_Secrets(t *testing.T) {
	testCases := map[string]struct {
		inContainers []*ecs.ContainerDefinition

		wantedSecrets []*ContainerSecret
	}{
		"should return secrets of the task definition as a list of ContainerSecret objects": {
			inContainers: []*ecs.ContainerDefinition{
				{
					Name: aws.String("container"),
					Secrets: []*ecs.Secret{
						{
							Name:      aws.String("GITHUB_WEBHOOK_SECRET"),
							ValueFrom: aws.String("GH_WEBHOOK_SECRET"),
						},
						{
							Name:      aws.String("SOME_OTHER_SECRET"),
							ValueFrom: aws.String("SHHHHHHHH"),
						},
					},
				},
			},

			wantedSecrets: []*ContainerSecret{
				{
					Name:      "GITHUB_WEBHOOK_SECRET",
					Container: "container",
					ValueFrom: "GH_WEBHOOK_SECRET",
				},
				{
					Name:      "SOME_OTHER_SECRET",
					Container: "container",
					ValueFrom: "SHHHHHHHH",
				},
			},
		},
	}

	for name, tc := range testCases {
		t.Run(name, func(t *testing.T) {
			// GIVEN
			ctrl := gomock.NewController(t)
			defer ctrl.Finish()

			taskDefinition := TaskDefinition{
				ContainerDefinitions: tc.inContainers,
			}

			gotSecrets := taskDefinition.Secrets()

			require.Equal(t, tc.wantedSecrets, gotSecrets)
		})

	}
}
<<<<<<< HEAD

func TestFilterRunningTasks(t *testing.T) {
	testCases := map[string]struct {
		inTasks     []*Task
		wantedTasks []*Task
	}{
		"should return only running tasks": {
			inTasks: []*Task{
				{
					TaskArn:    aws.String("mockTask1"),
					LastStatus: aws.String("STOPPED"),
				},
				{
					TaskArn:    aws.String("mockTask2"),
					LastStatus: aws.String("RUNNING"),
				},
			},
			wantedTasks: []*Task{
				{
					TaskArn:    aws.String("mockTask2"),
					LastStatus: aws.String("RUNNING"),
				},
			},
		},
	}

	for name, tc := range testCases {
		t.Run(name, func(t *testing.T) {
			// GIVEN
			ctrl := gomock.NewController(t)
			defer ctrl.Finish()

			got := FilterRunningTasks(tc.inTasks)

			require.Equal(t, tc.wantedTasks, got)
		})

	}
}
=======
>>>>>>> e309bef2
<|MERGE_RESOLUTION|>--- conflicted
+++ resolved
@@ -146,13 +146,13 @@
 	testCases := map[string]struct {
 		taskARN     *string
 		attachments []*ecs.Attachment
-		wantedENI string
-		wantedErr error
+		wantedENI   string
+		wantedErr   error
 	}{
 		"no matching attachment": {
 			taskARN: aws.String("1"),
 			attachments: []*ecs.Attachment{
-				&ecs.Attachment{
+				{
 					Type: aws.String("not ElasticNetworkInterface"),
 				},
 			},
@@ -164,14 +164,14 @@
 		"no matching detail in network interface attachment": {
 			taskARN: aws.String("1"),
 			attachments: []*ecs.Attachment{
-				&ecs.Attachment{
+				{
 					Type: aws.String("not ElasticNetworkInterface"),
 				},
-				&ecs.Attachment{
+				{
 					Type: aws.String("ElasticNetworkInterface"),
 					Details: []*ecs.KeyValuePair{
-						&ecs.KeyValuePair{
-							Name: aws.String("not networkInterfaceId"),
+						{
+							Name:  aws.String("not networkInterfaceId"),
 							Value: aws.String("val"),
 						},
 					},
@@ -185,18 +185,18 @@
 		"successfully retrieve eni id": {
 			taskARN: aws.String("1"),
 			attachments: []*ecs.Attachment{
-				&ecs.Attachment{
+				{
 					Type: aws.String("not ElasticNetworkInterface"),
 				},
-				&ecs.Attachment{
+				{
 					Type: aws.String("ElasticNetworkInterface"),
 					Details: []*ecs.KeyValuePair{
-						&ecs.KeyValuePair{
-							Name: aws.String("not networkInterfaceId"),
+						{
+							Name:  aws.String("not networkInterfaceId"),
 							Value: aws.String("val"),
 						},
-						&ecs.KeyValuePair{
-							Name: aws.String("networkInterfaceId"),
+						{
+							Name:  aws.String("networkInterfaceId"),
 							Value: aws.String("eni-123"),
 						},
 					},
@@ -209,7 +209,7 @@
 	for name, tc := range testCases {
 		t.Run(name, func(t *testing.T) {
 			task := Task{
-				TaskArn: tc.taskARN,
+				TaskArn:     tc.taskARN,
 				Attachments: tc.attachments,
 			}
 
@@ -433,7 +433,6 @@
 
 	}
 }
-<<<<<<< HEAD
 
 func TestFilterRunningTasks(t *testing.T) {
 	testCases := map[string]struct {
@@ -472,6 +471,4 @@
 		})
 
 	}
-}
-=======
->>>>>>> e309bef2
+}